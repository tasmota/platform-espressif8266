{
<<<<<<< HEAD
  "name": "espressif8266-stage",
=======
  "name": "espressif8266_stage",
>>>>>>> 3647762e
  "title": "Espressif 8266 (Stage)",
  "description": "Espressif Systems is a privately held fabless semiconductor company. They provide wireless communications and Wi-Fi chips which are widely used in mobile devices and the Internet of Things applications.",
  "url": "https://espressif.com/",
  "homepage": "http://platformio.org/platforms/espressif8266",
  "license": "Apache-2.0",
  "engines": {
    "platformio": "^3.0.0",
    "scons": ">=2.3.0,<2.6.0"
  },
  "repository": {
    "type": "git",
    "url": "https://github.com/platformio/platform-espressif8266.git"
  },
  "version": "1.1.0-alpha1",
  "packageRepositories": [
    "https://dl.bintray.com/platformio/dl-packages/manifest.json",
    "https://sourceforge.net/projects/platformio-storage/files/packages/manifest.json/download",
    "http://dl.platformio.org/packages/manifest.json",
    "https://raw.githubusercontent.com/eerimoq/simba/master/make/platformio/manifest.json",
    {
      "framework-arduinoespressif8266": [
        {
          "url": "https://github.com/platformio/Arduino/archive/master.zip",
          "version": "1.20400.0-dev",
          "system": "*"
        }
      ]
    }
  ],
  "frameworks": {
    "arduino": {
      "package": "framework-arduinoespressif8266",
      "script": "builder/frameworks/arduino.py"
    },
    "simba": {
      "package": "framework-simba",
      "script": "builder/frameworks/simba.py"
    }
  },
  "packages": {
    "toolchain-xtensa": {
      "type": "toolchain",
      "version": "~1.40802.0"
    },
    "framework-arduinoespressif8266": {
      "type": "framework",
      "optional": true,
      "version": "1.20400.0-dev"
    },
    "framework-simba": {
      "type": "framework",
      "optional": true,
      "version": ">=7.0.0"
    },
    "tool-esptool": {
      "type": "uploader",
      "version": "~1.409.0"
    },
    "tool-mkspiffs": {
      "type": "uploader",
      "optional": true,
      "version": "~1.102.0"
    },
    "sdk-esp8266": {
      "optional": true,
      "version": "~1.10502.0"
    }
  }
}<|MERGE_RESOLUTION|>--- conflicted
+++ resolved
@@ -1,9 +1,5 @@
 {
-<<<<<<< HEAD
-  "name": "espressif8266-stage",
-=======
   "name": "espressif8266_stage",
->>>>>>> 3647762e
   "title": "Espressif 8266 (Stage)",
   "description": "Espressif Systems is a privately held fabless semiconductor company. They provide wireless communications and Wi-Fi chips which are widely used in mobile devices and the Internet of Things applications.",
   "url": "https://espressif.com/",
