# Copyright 2014-present PlatformIO <contact@platformio.org>
#
# Licensed under the Apache License, Version 2.0 (the "License");
# you may not use this file except in compliance with the License.
# You may obtain a copy of the License at
#
#    http://www.apache.org/licenses/LICENSE-2.0
#
# Unless required by applicable law or agreed to in writing, software
# distributed under the License is distributed on an "AS IS" BASIS,
# WITHOUT WARRANTIES OR CONDITIONS OF ANY KIND, either express or implied.
# See the License for the specific language governing permissions and
# limitations under the License.

# pylint: disable=redefined-outer-name

import re
from os.path import join

from SCons.Script import (ARGUMENTS, COMMAND_LINE_TARGETS, AlwaysBuild,
                          Builder, Default, DefaultEnvironment)


def _get_flash_size(env):
    # use board's flash size by default
    board_max_size = int(env.BoardConfig().get("upload.maximum_size", 0))

    # check if user overrides LD Script
    match = re.search(r"\.flash\.(\d+)(m|k).*\.ld", env.GetActualLDScript())
    if match:
        if match.group(2) == "k":
            board_max_size = int(match.group(1)) * 1024
        elif match.group(2) == "m":
            board_max_size = int(match.group(1)) * 1024 * 1024

    return ("%dK" % (board_max_size / 1024) if board_max_size < 1048576
            else "%dM" % (board_max_size / 1048576))


def _get_board_f_flash(env):
    frequency = env.subst("$BOARD_F_FLASH")
    frequency = str(frequency).replace("L", "")
    return int(int(frequency) / 1000000)


env = DefaultEnvironment()
platform = env.PioPlatform()

env.Replace(
    __get_flash_size=_get_flash_size,
    __get_board_f_flash=_get_board_f_flash,

    AR="xtensa-lx106-elf-ar",
    AS="xtensa-lx106-elf-as",
    CC="xtensa-lx106-elf-gcc",
    CXX="xtensa-lx106-elf-g++",
    GDB="xtensa-lx106-elf-gdb",
    OBJCOPY="esptool",
    RANLIB="xtensa-lx106-elf-ranlib",
    SIZETOOL="xtensa-lx106-elf-size",

    ARFLAGS=["rc"],

    ASFLAGS=["-x", "assembler-with-cpp"],

    CFLAGS=[
        "-std=gnu99",
        "-Wpointer-arith",
        "-Wno-implicit-function-declaration",
        "-Wl,-EL",
        "-fno-inline-functions",
        "-nostdlib"
    ],

    CCFLAGS=[
        "-Os",  # optimize for size
        "-mlongcalls",
        "-mtext-section-literals",
        "-falign-functions=4",
        "-U__STRICT_ANSI__",
        "-ffunction-sections",
        "-fdata-sections"
    ],

    CXXFLAGS=[
        "-fno-rtti",
        "-fno-exceptions",
        "-std=c++11"
    ],

    CPPDEFINES=[
        ("F_CPU", "$BOARD_F_CPU"),
        "__ets__",
        "ICACHE_FLASH"
    ],

    LINKFLAGS=[
        "-Os",
        "-nostdlib",
        "-Wl,--no-check-sections",
        "-u", "call_user_start",
        "-u", "_printf_float",
        "-u", "_scanf_float",
        "-Wl,-static",
        "-Wl,--gc-sections"
    ],

    #
    # Packages
    #

    FRAMEWORK_ARDUINOESP8266_DIR=platform.get_package_dir(
        "framework-arduinoespressif8266"),
    SDK_ESP8266_DIR=platform.get_package_dir("sdk-esp8266"),

    #
    # Upload
    #

    UPLOADER="esptool",
    UPLOADEROTA=join(platform.get_package_dir("tool-espotapy") or "",
                     "espota.py"),

    UPLOADERFLAGS=[
        "-cd", "$UPLOAD_RESETMETHOD",
        "-cb", "$UPLOAD_SPEED",
        "-cp", '"$UPLOAD_PORT"'
    ],
    UPLOADEROTAFLAGS=[
        "--debug",
        "--progress",
        "-i", "$UPLOAD_PORT",
        "$UPLOAD_FLAGS"
    ],

    UPLOADCMD='$UPLOADER $UPLOADERFLAGS -cf $SOURCE',
    UPLOADOTACMD='"$PYTHONEXE" "$UPLOADEROTA" $UPLOADEROTAFLAGS -f $SOURCE',

    #
    # Misc
    #

    MKSPIFFSTOOL="mkspiffs",
    SIZEPRINTCMD='$SIZETOOL -B -d $SOURCES',

    PROGNAME="firmware",
    PROGSUFFIX=".elf"
)

env.Append(
    ASFLAGS=env.get("CCFLAGS", [])[:]
)

if int(ARGUMENTS.get("PIOVERBOSE", 0)):
    env.Prepend(UPLOADERFLAGS=["-vv"])

#
# Keep support for old LD Scripts
#

env.Replace(BUILD_FLAGS=[
    f.replace("esp8266.flash", "eagle.flash") if "esp8266.flash" in f else f
    for f in env.get("BUILD_FLAGS", [])
])

#
# SPIFFS
#


def fetch_spiffs_size(env):
    spiffs_re = re.compile(
        r"PROVIDE\s*\(\s*_SPIFFS_(\w+)\s*=\s*(0x[\dA-F]+)\s*\)")
    with open(env.GetActualLDScript()) as f:
        for line in f.readlines():
            match = spiffs_re.search(line)
            if not match:
                continue
            env["SPIFFS_%s" % match.group(1).upper()] = match.group(2)

    assert all([k in env for k in ["SPIFFS_START", "SPIFFS_END", "SPIFFS_PAGE",
                                   "SPIFFS_BLOCK"]])

    # esptool flash starts from 0
    for k in ("SPIFFS_START", "SPIFFS_END"):
        _value = 0
        if int(env[k], 16) < 0x40300000:
            _value = int(env[k], 16) & 0xFFFFF
        else:
            _value = int(env[k], 16) & 0xFFFFFF
            _value -= 0x200000  # esptool offset

        env[k] = hex(_value)


def __fetch_spiffs_size(target, source, env):
    fetch_spiffs_size(env)
    return (target, source)


env.Append(
    BUILDERS=dict(
        DataToBin=Builder(
            action=env.VerboseAction(" ".join([
                '"$MKSPIFFSTOOL"',
                "-c", "$SOURCES",
                "-p", "${int(SPIFFS_PAGE, 16)}",
                "-b", "${int(SPIFFS_BLOCK, 16)}",
                "-s", "${int(SPIFFS_END, 16) - int(SPIFFS_START, 16)}",
                "$TARGET"
            ]), "Building SPIFFS image from '$SOURCES' directory to $TARGET"),
            emitter=__fetch_spiffs_size,
            source_factory=env.Dir,
            suffix=".bin"
        )
    )
)

if "uploadfs" in COMMAND_LINE_TARGETS:
    env.Append(
        UPLOADERFLAGS=["-ca", "$SPIFFS_START"],
        UPLOADEROTAFLAGS=["-s"]
    )

#
# Framework and SDK specific configuration
#

if env.subst("$PIOFRAMEWORK") in ("arduino", "simba"):
    env.Append(
        BUILDERS=dict(
            ElfToBin=Builder(
                action=env.VerboseAction(" ".join([
                    '"$OBJCOPY"',
                    "-eo",
                    '"%s"' % join("$FRAMEWORK_ARDUINOESP8266_DIR",
                                  "bootloaders", "eboot", "eboot.elf"),
                    "-bo", "$TARGET",
                    "-bm", "$BOARD_FLASH_MODE",
                    "-bf", "${__get_board_f_flash(__env__)}",
                    "-bz", "${__get_flash_size(__env__)}",
                    "-bs", ".text",
                    "-bp", "4096",
                    "-ec",
                    "-eo", "$SOURCES",
                    "-bs", ".irom0.text",
                    "-bs", ".text",
                    "-bs", ".data",
                    "-bs", ".rodata",
                    "-bc", "-ec"
                ]), "Building $TARGET"),
                suffix=".bin"
            )
        )
    )

    # Handle uploading via OTA
    ota_port = None
    if env.get("UPLOAD_PORT"):
        ota_port = re.match(
            r"\"?((([0-9]{1,3}\.){3}[0-9]{1,3})|.+\.local)\"?$",
            env.get("UPLOAD_PORT"))
    if ota_port:
        env.Replace(UPLOADCMD="$UPLOADOTACMD")

else:
    upload_address = None
    if env.subst("$PIOFRAMEWORK") == "esp8266-rtos-sdk":
        env.Replace(
            UPLOAD_ADDRESS="0x20000",
        )
<<<<<<< HEAD
    else:  # Configure Native SDK
=======
    elif env.subst("$PIOFRAMEWORK") == "esp8266-nonos-sdk":
        # Configure NONOS SDK
        env.Append(
            CPPPATH=[
                join("$SDK_ESP8266_DIR", "include"), "$PROJECTSRC_DIR"
            ],
            CCFLAGS=[
                "-fno-builtin-printf",
            ]
        )
        env.Replace(
            UPLOAD_ADDRESS="0x10000",
        )

    else: # Configure Native SDK
>>>>>>> 0ada0efe
        env.Append(
            CPPPATH=[
                join("$SDK_ESP8266_DIR", "include"), "$PROJECTSRC_DIR"
            ],

            LIBPATH=[
                join("$SDK_ESP8266_DIR", "lib"),
                join("$SDK_ESP8266_DIR", "ld")
            ],
        )
        env.Replace(
            LIBS=[
                "c", "gcc", "phy", "pp", "net80211", "lwip", "wpa", "wpa2",
                "main", "wps", "crypto", "json", "ssl", "pwm", "upgrade",
                "smartconfig", "airkiss", "at"
            ],
            UPLOAD_ADDRESS="0X40000"
        )

    # ESP8266 RTOS SDK and Native SDK common configuration
    env.Append(
        BUILDERS=dict(
            ElfToBin=Builder(
                action=env.VerboseAction(" ".join([
                    '"$OBJCOPY"',
                    "-eo", "$SOURCES",
                    "-bo", "${TARGETS[0]}",
                    "-bm", "$BOARD_FLASH_MODE",
                    "-bf", "${__get_board_f_flash(__env__)}",
                    "-bz", "${__get_flash_size(__env__)}",
                    "-bs", ".text",
                    "-bs", ".data",
                    "-bs", ".rodata",
                    "-bc", "-ec",
                    "-eo", "$SOURCES",
                    "-es", ".irom0.text", "${TARGETS[1]}",
                    "-ec", "-v"
                ]), "Building $TARGET"),
                suffix=".bin"
            )
        )
    )

    env.Replace(
        UPLOADERFLAGS=[
            "-vv",
            "-cd", "$UPLOAD_RESETMETHOD",
            "-cb", "$UPLOAD_SPEED",
            "-cp", '"$UPLOAD_PORT"',
            "-ca", "0x00000",
            "-cf", "${SOURCES[0]}",
            "-ca", "$UPLOAD_ADDRESS",
            "-cf", "${SOURCES[1]}"
        ],
        UPLOADCMD='$UPLOADER $UPLOADERFLAGS',
    )

#
# Target: Build executable and linkable firmware or SPIFFS image
#

target_elf = env.BuildProgram()
if "nobuild" in COMMAND_LINE_TARGETS:
    if set(["uploadfs", "uploadfsota"]) & set(COMMAND_LINE_TARGETS):
        fetch_spiffs_size(env)
        target_firm = join("$BUILD_DIR", "spiffs.bin")
    elif env.subst("$PIOFRAMEWORK") in ("arduino", "simba"):
        target_firm = join("$BUILD_DIR", "firmware.bin")
    else:
        target_firm = [
            join("$BUILD_DIR", "eagle.flash.bin"),
            join("$BUILD_DIR", "eagle.irom0text.bin")
        ]
else:
    if set(["buildfs", "uploadfs", "uploadfsota"]) & set(COMMAND_LINE_TARGETS):
        target_firm = env.DataToBin(
            join("$BUILD_DIR", "spiffs"), "$PROJECTDATA_DIR")
        AlwaysBuild(target_firm)
        AlwaysBuild(env.Alias("buildfs", target_firm))
    else:
        if env.subst("$PIOFRAMEWORK") in ("arduino", "simba"):
            target_firm = env.ElfToBin(
                join("$BUILD_DIR", "firmware"), target_elf)
        else:
            target_firm = env.ElfToBin([
                join("$BUILD_DIR", "eagle.flash.bin"),
                join("$BUILD_DIR", "eagle.irom0text.bin")
            ], target_elf)

AlwaysBuild(env.Alias("nobuild", target_firm))
target_buildprog = env.Alias("buildprog", target_firm, target_firm)

#
# Target: Print binary size
#

target_size = env.Alias(
    "size", target_elf,
    env.VerboseAction("$SIZEPRINTCMD", "Calculating size $SOURCE"))
AlwaysBuild(target_size)

#
# Target: Upload firmware or SPIFFS image
#

target_upload = env.Alias(
    ["upload", "uploadfs"], target_firm,
    [env.VerboseAction(env.AutodetectUploadPort, "Looking for upload port..."),
     env.VerboseAction("$UPLOADCMD", "Uploading $SOURCE")])
env.AlwaysBuild(target_upload)


#
# Default targets
#

Default([target_buildprog, target_size])<|MERGE_RESOLUTION|>--- conflicted
+++ resolved
@@ -269,11 +269,9 @@
         env.Replace(
             UPLOAD_ADDRESS="0x20000",
         )
-<<<<<<< HEAD
-    else:  # Configure Native SDK
-=======
+
+    # Configure NONOS SDK
     elif env.subst("$PIOFRAMEWORK") == "esp8266-nonos-sdk":
-        # Configure NONOS SDK
         env.Append(
             CPPPATH=[
                 join("$SDK_ESP8266_DIR", "include"), "$PROJECTSRC_DIR"
@@ -286,8 +284,8 @@
             UPLOAD_ADDRESS="0x10000",
         )
 
-    else: # Configure Native SDK
->>>>>>> 0ada0efe
+    # Configure Native SDK
+    else:
         env.Append(
             CPPPATH=[
                 join("$SDK_ESP8266_DIR", "include"), "$PROJECTSRC_DIR"
